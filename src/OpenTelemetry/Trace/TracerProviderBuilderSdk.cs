// <copyright file="TracerProviderBuilderSdk.cs" company="OpenTelemetry Authors">
// Copyright The OpenTelemetry Authors
//
// Licensed under the Apache License, Version 2.0 (the "License");
// you may not use this file except in compliance with the License.
// You may obtain a copy of the License at
//
//     http://www.apache.org/licenses/LICENSE-2.0
//
// Unless required by applicable law or agreed to in writing, software
// distributed under the License is distributed on an "AS IS" BASIS,
// WITHOUT WARRANTIES OR CONDITIONS OF ANY KIND, either express or implied.
// See the License for the specific language governing permissions and
// limitations under the License.
// </copyright>

namespace OpenTelemetry.Trace
{
    internal class TracerProviderBuilderSdk : TracerProviderBuilderBase
    {
<<<<<<< HEAD
        private readonly List<InstrumentationFactory> instrumentationFactories = new List<InstrumentationFactory>();
        private readonly List<BaseProcessor<Activity>> processors = new List<BaseProcessor<Activity>>();
        private readonly List<string> sources = new List<string>();
        private readonly Dictionary<string, bool> legacyActivityOperationNames = new Dictionary<string, bool>(StringComparer.OrdinalIgnoreCase);
        private ResourceBuilder resourceBuilder = ResourceBuilder.CreateDefault();
        private Sampler sampler = new ParentBasedSampler(new AlwaysOnSampler());

        internal TracerProviderBuilderSdk()
        {
        }

        /// <summary>
        /// Adds an instrumentation to the provider.
        /// </summary>
        /// <typeparam name="TInstrumentation">Type of instrumentation class.</typeparam>
        /// <param name="instrumentationFactory">Function that builds instrumentation.</param>
        /// <returns>Returns <see cref="TracerProviderBuilder"/> for chaining.</returns>
        public override TracerProviderBuilder AddInstrumentation<TInstrumentation>(
            Func<TInstrumentation> instrumentationFactory)
            where TInstrumentation : class
        {
            if (instrumentationFactory == null)
            {
                throw new ArgumentNullException(nameof(instrumentationFactory));
            }

            this.instrumentationFactories.Add(
                new InstrumentationFactory(
                    typeof(TInstrumentation).Name,
                    "semver:" + typeof(TInstrumentation).Assembly.GetName().Version,
                    instrumentationFactory));

            return this;
        }

        /// <summary>
        /// Adds given activitysource names to the list of subscribed sources.
        /// </summary>
        /// <param name="names">Activity source names.</param>
        /// <returns>Returns <see cref="TracerProviderBuilder"/> for chaining.</returns>
        public override TracerProviderBuilder AddSource(params string[] names)
        {
            if (names == null)
            {
                throw new ArgumentNullException(nameof(names));
            }

            foreach (var name in names)
            {
                if (string.IsNullOrWhiteSpace(name))
                {
                    throw new ArgumentException($"{nameof(names)} contains null or whitespace string.");
                }

                // TODO: We need to fix the listening model.
                // Today it ignores version.
                this.sources.Add(name);
            }

            return this;
        }

        /// <summary>
        /// Adds a listener for <see cref="Activity"/> objects created with the given operation name to the <see cref="TracerProviderBuilder"/>.
        /// </summary>
        /// <remarks>
        /// This is provided to capture legacy <see cref="Activity"/> objects created without using the <see cref="ActivitySource"/> API.
        /// </remarks>
        /// <param name="operationNames">Operation names of the <see cref="Activity"/> objects to capture.</param>
        /// <returns>Returns <see cref="TracerProviderBuilder"/> for chaining.</returns>
        public override TracerProviderBuilder AddLegacySource(params string[] operationNames)
        {
            if (operationNames == null)
            {
                throw new ArgumentNullException(nameof(operationNames));
            }

            foreach (var operationName in operationNames)
            {
                if (string.IsNullOrWhiteSpace(operationName))
                {
                    throw new ArgumentException($"{nameof(operationNames)} contains null or whitespace string.");
                }

                this.legacyActivityOperationNames[operationName] = true;
            }

            return this;
        }

        /// <summary>
        /// Sets whether the status of <see cref="System.Diagnostics.Activity"/>
        /// should be set to <c>Status.Error</c> when it ended abnormally due to an unhandled exception.
        /// </summary>
        /// <param name="enabled">Enabled or not.</param>
        /// <returns>Returns <see cref="TracerProviderBuilder"/> for chaining.</returns>
        internal TracerProviderBuilder SetErrorStatusOnException(bool enabled)
        {
            ExceptionProcessor existingExceptionProcessor = null;

            if (this.processors.Count > 0)
            {
                existingExceptionProcessor = this.processors[0] as ExceptionProcessor;
            }

            if (enabled)
            {
                if (existingExceptionProcessor == null)
                {
                    try
                    {
                        this.processors.Insert(0, new ExceptionProcessor());
                    }
                    catch (Exception ex)
                    {
                        throw new NotSupportedException("SetErrorStatusOnException is not supported on this platform.", ex);
                    }
                }
            }
            else
            {
                if (existingExceptionProcessor != null)
                {
                    this.processors.RemoveAt(0);
                    existingExceptionProcessor.Dispose();
                }
            }

            return this;
        }

        /// <summary>
        /// Sets sampler.
        /// </summary>
        /// <param name="sampler">Sampler instance.</param>
        /// <returns>Returns <see cref="TracerProviderBuilder"/> for chaining.</returns>
        internal TracerProviderBuilder SetSampler(Sampler sampler)
        {
            this.sampler = sampler ?? throw new ArgumentNullException(nameof(sampler));
            return this;
        }

        /// <summary>
        /// Sets the <see cref="ResourceBuilder"/> from which the Resource associated with
        /// this provider is built from. Overwrites currently set ResourceBuilder.
        /// </summary>
        /// <param name="resourceBuilder"><see cref="ResourceBuilder"/> from which Resource will be built.</param>
        /// <returns>Returns <see cref="TracerProviderBuilder"/> for chaining.</returns>
        internal TracerProviderBuilder SetResourceBuilder(ResourceBuilder resourceBuilder)
        {
            this.resourceBuilder = resourceBuilder ?? throw new ArgumentNullException(nameof(resourceBuilder));
            return this;
        }

        /// <summary>
        /// Adds processor to the provider.
        /// </summary>
        /// <param name="processor">Activity processor to add.</param>
        /// <returns>Returns <see cref="TracerProviderBuilder"/> for chaining.</returns>
        internal TracerProviderBuilder AddProcessor(BaseProcessor<Activity> processor)
        {
            if (processor == null)
            {
                throw new ArgumentNullException(nameof(processor));
            }

            this.processors.Add(processor);

            return this;
        }

        internal TracerProvider Build()
        {
            return new TracerProviderSdk(
                this.resourceBuilder.Build(),
                this.sources,
                this.instrumentationFactories,
                this.sampler,
                this.processors,
                this.legacyActivityOperationNames);
        }

        internal readonly struct InstrumentationFactory
        {
            public readonly string Name;
            public readonly string Version;
            public readonly Func<object> Factory;

            internal InstrumentationFactory(string name, string version, Func<object> factory)
            {
                this.Name = name;
                this.Version = version;
                this.Factory = factory;
            }
        }
=======
        internal TracerProvider BuildSdk() => this.Build();
>>>>>>> 13866c02
    }
}<|MERGE_RESOLUTION|>--- conflicted
+++ resolved
@@ -18,204 +18,6 @@
 {
     internal class TracerProviderBuilderSdk : TracerProviderBuilderBase
     {
-<<<<<<< HEAD
-        private readonly List<InstrumentationFactory> instrumentationFactories = new List<InstrumentationFactory>();
-        private readonly List<BaseProcessor<Activity>> processors = new List<BaseProcessor<Activity>>();
-        private readonly List<string> sources = new List<string>();
-        private readonly Dictionary<string, bool> legacyActivityOperationNames = new Dictionary<string, bool>(StringComparer.OrdinalIgnoreCase);
-        private ResourceBuilder resourceBuilder = ResourceBuilder.CreateDefault();
-        private Sampler sampler = new ParentBasedSampler(new AlwaysOnSampler());
-
-        internal TracerProviderBuilderSdk()
-        {
-        }
-
-        /// <summary>
-        /// Adds an instrumentation to the provider.
-        /// </summary>
-        /// <typeparam name="TInstrumentation">Type of instrumentation class.</typeparam>
-        /// <param name="instrumentationFactory">Function that builds instrumentation.</param>
-        /// <returns>Returns <see cref="TracerProviderBuilder"/> for chaining.</returns>
-        public override TracerProviderBuilder AddInstrumentation<TInstrumentation>(
-            Func<TInstrumentation> instrumentationFactory)
-            where TInstrumentation : class
-        {
-            if (instrumentationFactory == null)
-            {
-                throw new ArgumentNullException(nameof(instrumentationFactory));
-            }
-
-            this.instrumentationFactories.Add(
-                new InstrumentationFactory(
-                    typeof(TInstrumentation).Name,
-                    "semver:" + typeof(TInstrumentation).Assembly.GetName().Version,
-                    instrumentationFactory));
-
-            return this;
-        }
-
-        /// <summary>
-        /// Adds given activitysource names to the list of subscribed sources.
-        /// </summary>
-        /// <param name="names">Activity source names.</param>
-        /// <returns>Returns <see cref="TracerProviderBuilder"/> for chaining.</returns>
-        public override TracerProviderBuilder AddSource(params string[] names)
-        {
-            if (names == null)
-            {
-                throw new ArgumentNullException(nameof(names));
-            }
-
-            foreach (var name in names)
-            {
-                if (string.IsNullOrWhiteSpace(name))
-                {
-                    throw new ArgumentException($"{nameof(names)} contains null or whitespace string.");
-                }
-
-                // TODO: We need to fix the listening model.
-                // Today it ignores version.
-                this.sources.Add(name);
-            }
-
-            return this;
-        }
-
-        /// <summary>
-        /// Adds a listener for <see cref="Activity"/> objects created with the given operation name to the <see cref="TracerProviderBuilder"/>.
-        /// </summary>
-        /// <remarks>
-        /// This is provided to capture legacy <see cref="Activity"/> objects created without using the <see cref="ActivitySource"/> API.
-        /// </remarks>
-        /// <param name="operationNames">Operation names of the <see cref="Activity"/> objects to capture.</param>
-        /// <returns>Returns <see cref="TracerProviderBuilder"/> for chaining.</returns>
-        public override TracerProviderBuilder AddLegacySource(params string[] operationNames)
-        {
-            if (operationNames == null)
-            {
-                throw new ArgumentNullException(nameof(operationNames));
-            }
-
-            foreach (var operationName in operationNames)
-            {
-                if (string.IsNullOrWhiteSpace(operationName))
-                {
-                    throw new ArgumentException($"{nameof(operationNames)} contains null or whitespace string.");
-                }
-
-                this.legacyActivityOperationNames[operationName] = true;
-            }
-
-            return this;
-        }
-
-        /// <summary>
-        /// Sets whether the status of <see cref="System.Diagnostics.Activity"/>
-        /// should be set to <c>Status.Error</c> when it ended abnormally due to an unhandled exception.
-        /// </summary>
-        /// <param name="enabled">Enabled or not.</param>
-        /// <returns>Returns <see cref="TracerProviderBuilder"/> for chaining.</returns>
-        internal TracerProviderBuilder SetErrorStatusOnException(bool enabled)
-        {
-            ExceptionProcessor existingExceptionProcessor = null;
-
-            if (this.processors.Count > 0)
-            {
-                existingExceptionProcessor = this.processors[0] as ExceptionProcessor;
-            }
-
-            if (enabled)
-            {
-                if (existingExceptionProcessor == null)
-                {
-                    try
-                    {
-                        this.processors.Insert(0, new ExceptionProcessor());
-                    }
-                    catch (Exception ex)
-                    {
-                        throw new NotSupportedException("SetErrorStatusOnException is not supported on this platform.", ex);
-                    }
-                }
-            }
-            else
-            {
-                if (existingExceptionProcessor != null)
-                {
-                    this.processors.RemoveAt(0);
-                    existingExceptionProcessor.Dispose();
-                }
-            }
-
-            return this;
-        }
-
-        /// <summary>
-        /// Sets sampler.
-        /// </summary>
-        /// <param name="sampler">Sampler instance.</param>
-        /// <returns>Returns <see cref="TracerProviderBuilder"/> for chaining.</returns>
-        internal TracerProviderBuilder SetSampler(Sampler sampler)
-        {
-            this.sampler = sampler ?? throw new ArgumentNullException(nameof(sampler));
-            return this;
-        }
-
-        /// <summary>
-        /// Sets the <see cref="ResourceBuilder"/> from which the Resource associated with
-        /// this provider is built from. Overwrites currently set ResourceBuilder.
-        /// </summary>
-        /// <param name="resourceBuilder"><see cref="ResourceBuilder"/> from which Resource will be built.</param>
-        /// <returns>Returns <see cref="TracerProviderBuilder"/> for chaining.</returns>
-        internal TracerProviderBuilder SetResourceBuilder(ResourceBuilder resourceBuilder)
-        {
-            this.resourceBuilder = resourceBuilder ?? throw new ArgumentNullException(nameof(resourceBuilder));
-            return this;
-        }
-
-        /// <summary>
-        /// Adds processor to the provider.
-        /// </summary>
-        /// <param name="processor">Activity processor to add.</param>
-        /// <returns>Returns <see cref="TracerProviderBuilder"/> for chaining.</returns>
-        internal TracerProviderBuilder AddProcessor(BaseProcessor<Activity> processor)
-        {
-            if (processor == null)
-            {
-                throw new ArgumentNullException(nameof(processor));
-            }
-
-            this.processors.Add(processor);
-
-            return this;
-        }
-
-        internal TracerProvider Build()
-        {
-            return new TracerProviderSdk(
-                this.resourceBuilder.Build(),
-                this.sources,
-                this.instrumentationFactories,
-                this.sampler,
-                this.processors,
-                this.legacyActivityOperationNames);
-        }
-
-        internal readonly struct InstrumentationFactory
-        {
-            public readonly string Name;
-            public readonly string Version;
-            public readonly Func<object> Factory;
-
-            internal InstrumentationFactory(string name, string version, Func<object> factory)
-            {
-                this.Name = name;
-                this.Version = version;
-                this.Factory = factory;
-            }
-        }
-=======
         internal TracerProvider BuildSdk() => this.Build();
->>>>>>> 13866c02
     }
 }
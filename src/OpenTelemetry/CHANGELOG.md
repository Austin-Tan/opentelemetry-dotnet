# Changelog

## Experimental - Metrics

Note: the metrics work is happening in the [metrics feature
branch](https://github.com/open-telemetry/opentelemetry-dotnet/tree/metrics),
please check the latest changes
[here](https://github.com/open-telemetry/opentelemetry-dotnet/blob/metrics/src/OpenTelemetry/CHANGELOG.md#experimental---metrics).

## Unreleased

<<<<<<< HEAD
* Resource attributes can now take nullable primitive arrays
  ([1939](https://github.com/open-telemetry/opentelemetry-dotnet/pull/1939))
=======
* Use `AssemblyFileVersionAttribute` instead of `FileVersionInfo.GetVersionInfo`
  to get the SDK version attribute to ensure that it works when the assembly
  is not loaded directly from a file on disk
  ([#1908](https://github.com/open-telemetry/opentelemetry-dotnet/issues/1908))
>>>>>>> 9d533a46

## 1.1.0-beta1

Released 2021-Mar-19

* Removed SuppressScope Increment/Decrement from DiagnosticSourceListeners.
  ([1893](https://github.com/open-telemetry/opentelemetry-dotnet/pull/1893))

* Added `TracerProviderBuilder.SetErrorStatusOnException` which automatically
  sets the activity status to `Error` when exception happened.
  ([#1858](https://github.com/open-telemetry/opentelemetry-dotnet/pull/1858)
  [#1875](https://github.com/open-telemetry/opentelemetry-dotnet/pull/1875))

* Added `ForceFlush` to `TracerProvider`.
  ([#1837](https://github.com/open-telemetry/opentelemetry-dotnet/pull/1837))

* Added a TracerProviderBuilder extension method called `AddLegacySource` which
  is used by instrumentation libraries that use DiagnosticSource to get
  activities processed without ActivitySourceAdapter.
  [#1836](https://github.com/open-telemetry/opentelemetry-dotnet/pull/1836)
  [#1860](https://github.com/open-telemetry/opentelemetry-dotnet/pull/1860)

* Added new constructor with optional parameters to allow customization of
  `ParentBasedSampler` behavior.
  ([#1727](https://github.com/open-telemetry/opentelemetry-dotnet/pull/1727))

* The application base directory is now tested after the current directory when
  searching for the [self diagnostic configuration
  file](https://github.com/open-telemetry/opentelemetry-dotnet/blob/main/src/OpenTelemetry/README.md#troubleshooting).
  ([#1865](https://github.com/open-telemetry/opentelemetry-dotnet/pull/1865))

* Resource Attributes now accept primitive arrays as values.
  ([#1852](https://github.com/open-telemetry/opentelemetry-dotnet/pull/1852))

* Fixed
  [#1846](https://github.com/open-telemetry/opentelemetry-dotnet/issues/1846):
  `ParentBasedSampler` will no longer explicitly consider Activity links.
  ([#1851](https://github.com/open-telemetry/opentelemetry-dotnet/pull/1851))

* Added `IncludeScopes`, `IncludeFormattedMessage`, & `ParseStateValues` on
  `OpenTelemetryLoggerOptions`. Added `FormattedMessage`, `StateValues`, &
  `ForEachScope` on `LogRecord`.
  ([#1869](https://github.com/open-telemetry/opentelemetry-dotnet/pull/1869) &
  [#1883](https://github.com/open-telemetry/opentelemetry-dotnet/pull/1883))

* Added `SetResourceBuilder` support to `OpenTelemetryLoggerOptions`.
  ([#1913](https://github.com/open-telemetry/opentelemetry-dotnet/pull/1913))

* Added `IDeferredTracerProviderBuilder` and `TracerProviderBuilderBase` to
  support dependency injection through OpenTelemetry.Extensions.Hosting.
  ([#1889](https://github.com/open-telemetry/opentelemetry-dotnet/pull/1889))

## 1.0.1

Released 2021-Feb-10

## 1.0.0-rc4

Released 2021-Feb-09

## 1.0.0-rc3

Released 2021-Feb-04

* Default `Resource` will now contain service.name instead of Telemetry SDK.
  ([#1744](https://github.com/open-telemetry/opentelemetry-dotnet/pull/1744))
* Added GetDefaultResource() method to `Provider`.
  ([#1768](https://github.com/open-telemetry/opentelemetry-dotnet/pull/1768))

## 1.0.0-rc2

Released 2021-Jan-29

* The following extension methods on `ResourceBuilder` has been moved from the
  `OpenTelemetry` namespace to the `OpenTelemetry.Resources` namespace:
  `AddEnvironmentVariableDetector`, `AddAttributes`, `AddService`, and
  `AddTelemetrySdk`.
  ([#1576](https://github.com/open-telemetry/opentelemetry-dotnet/pull/1576))
* Metrics API/SDK support is in an experimental state and is not recommended for
  production use. All metric APIs have been marked with the `Obsolete`
  attribute. See
  [#1501](https://github.com/open-telemetry/opentelemetry-dotnet/issues/1501)
  for more information.
  ([#1611](https://github.com/open-telemetry/opentelemetry-dotnet/pull/1611))
* Modified SimpleExportProcessor and BatchExportProcessor to abstract classes;
  Added SimpleActivityExportProcessor, SimpleLogRecordExportProcessor,
  BatchActivityExportProcessor, BatchLogRecordExportProcessor; Added the check
  for Activity.Recorded in SimpleActivityExportProcessor and
  BatchActivityExportProcessor
  ([#1622](https://github.com/open-telemetry/opentelemetry-dotnet/pull/1622))
* Added check in `ActivitySourceAdapter` class for root activity if traceid is
  overridden by calling `SetParentId`
  ([#1355](https://github.com/open-telemetry/opentelemetry-dotnet/pull/1355))
* Resource Attributes now accept int, short, and float as values, converting
  them to supported data types (long for int/short, double for float). For
  invalid attributes we now throw an exception instead of logging an error.
  ([#1720](https://github.com/open-telemetry/opentelemetry-dotnet/pull/1720))
* Merging "this" resource with an "other" resource now prioritizes the "other"
  resource's attributes in a conflict. We've rectified to follow a recent change
  to the spec. We previously prioritized "this" resource's tags.
  ([#1728](https://github.com/open-telemetry/opentelemetry-dotnet/pull/1728))
* `BatchExportProcessor` will now flush any remaining spans left in a `Batch`
  after the export operation has completed.
  ([#1726](https://github.com/open-telemetry/opentelemetry-dotnet/pull/1726))
* Fixed a bug to allow the Self Diagnostics log file to be opened simutaneously
  by another process in read-only mode for .NET Framework.
  ([#1693](https://github.com/open-telemetry/opentelemetry-dotnet/pull/1693))
* Metrics removed as it is not part 1.0.0 release. See issue
  [#1501](https://github.com/open-telemetry/opentelemetry-dotnet/issues/1501)
  for details on Metric release plans.
* Fix Resource attribute telemetry.sdk.version to have correct file version.

## 1.0.0-rc1.1

Released 2020-Nov-17

* Removed `GetResource` and `SetResource` `Activity` extension methods. Added
  `GetResource` extension method on `BaseProvider`
  ([#1463](https://github.com/open-telemetry/opentelemetry-dotnet/pull/1463))
* Added `ParentProvider` property on `BaseProcessor` and `BaseExporter` classes.
  ([#1463](https://github.com/open-telemetry/opentelemetry-dotnet/pull/1463))
* `Resource` is no longer added to observed `Activity` objects as a
  `CustomProperty`.
  ([#1463](https://github.com/open-telemetry/opentelemetry-dotnet/pull/1463))
* Removed `ReentrantExportProcessor` as it is not required by spec.
  ([#1496](https://github.com/open-telemetry/opentelemetry-dotnet/pull/1496))
* `ActivitySourceAdapter` supports setting `ActivitySource` for Activities
  created without `ActivitySource`.
  ([#1515](https://github.com/open-telemetry/opentelemetry-dotnet/pull/1515/))
* Implemented `Shutdown` for `TracerProvider`.
  ([#1489](https://github.com/open-telemetry/opentelemetry-dotnet/pull/1489))
* `Resources.CreateServiceResource` has been removed in favor of the
  `ResourceBuilder` API.
  ([#1533](https://github.com/open-telemetry/opentelemetry-dotnet/pull/1533))
* `TracerProviderBuilder.SetResource` has been changed to
  `TracerProviderBuilder.SetResourceBuilder`.
  ([#1533](https://github.com/open-telemetry/opentelemetry-dotnet/pull/1533))
* By default `TracerProvider` will set a `Resource` containing [Telemetry
    SDK](https://github.com/open-telemetry/opentelemetry-specification/tree/main/specification/resource/semantic_conventions#telemetry-sdk)
    details
    ([#1533](https://github.com/open-telemetry/opentelemetry-dotnet/pull/1533)):
  * `telemetry.sdk.name` = `opentelemetry`
  * `telemetry.sdk.language` = `dotnet`
  * `telemetry.sdk.version` = [SDK version]
* `Resource` constructor marked as internal, as `ResourceBuilder` is the
  recommended API to build resources.
  ([#1566](https://github.com/open-telemetry/opentelemetry-dotnet/pull/1566))
* Changed BaseExportProcessor to have it override OnExport instead of OnEnd;
  Added check for ActivityTraceFlags to BaseExportProcessor OnEnd
  ([#1574](https://github.com/open-telemetry/opentelemetry-dotnet/pull/1574))

## 0.8.0-beta.1

Released 2020-Nov-5

* TracerProviderBuilder API changes Renamed AddInstrumentation to
  AddDiagnosticSourceInstrumentation and made internal. Added AddInstrumentation
  ([#1454](https://github.com/open-telemetry/opentelemetry-dotnet/pull/1454))
* DiagnosticSource subscription helper classes (DiagnosticSourceSubscriber,
  ListenerHandler,PropertyFetcher) are made internal.

## 0.7.0-beta.1

Released 2020-Oct-16

* Changed `ActivityExporter.OnShutdown`, `ActivityExporter.Shutdown`,
  `ActivityProcessor.OnShutdown` and `ActivityProcessor.Shutdown` to return
  boolean value
  ([#1282](https://github.com/open-telemetry/opentelemetry-dotnet/pull/1282)
  [#1285](https://github.com/open-telemetry/opentelemetry-dotnet/pull/1285))
* Renamed `SamplingDecision` options (`NotRecord` to `Drop`, `Record` to
  `RecordOnly`, and `RecordAndSampled` to `RecordAndSample`)
  ([#1297](https://github.com/open-telemetry/opentelemetry-dotnet/pull/1297))
* Added `ILogger`/`Microsoft.Extensions.Logging` integration
  ([#1308](https://github.com/open-telemetry/opentelemetry-dotnet/pull/1308)
  [#1315](https://github.com/open-telemetry/opentelemetry-dotnet/pull/1315))
* Changed exporter and processor to generic types
  ([#1328](https://github.com/open-telemetry/opentelemetry-dotnet/pull/1328)):
  * `ActivityExporter` changed to `BaseExporter<Activity>`
  * `ActivityProcessor` changed to `BaseProcessor<Activity>`
  * `BatchExportActivityProcessor` changed to `BatchExportProcessor<Activity>`
  * `ReentrantExportActivityProcessor` changed to
    `ReentrantExportProcessor<Activity>`
  * `SimpleExportActivityProcessor` changed to `SimpleExportProcessor<Activity>`

## 0.6.0-beta.1

Released 2020-Sep-15

* Fixes [953](https://github.com/open-telemetry/opentelemetry-dotnet/issues/953)
* Changes arising from `DiagnosticSource` changes
  ([#1203](https://github.com/open-telemetry/opentelemetry-dotnet/pull/1203))
* `PropertyFetcher` is now public
  ([#1232](https://github.com/open-telemetry/opentelemetry-dotnet/pull/1232))
* `PropertyFetcher` changed to `PropertyFetcher<T>`
  ([#1238](https://github.com/open-telemetry/opentelemetry-dotnet/pull/1238))

## 0.5.0-beta.2

Released 2020-08-28

* Changed `ActivityProcessor` to implement `IDisposable`
  ([#975](https://github.com/open-telemetry/opentelemetry-dotnet/pull/975))
* Samplers now get the actual TraceId of the Activity to be created.
  ([#1007](https://github.com/open-telemetry/opentelemetry-dotnet/pull/1007))
* Changed the default sampler from `AlwaysOn` to `ParentOrElse(AlwaysOn)` to
  match the spec
  ([#1013](https://github.com/open-telemetry/opentelemetry-dotnet/pull/1013))
* Added `SuppressInstrumentationScope` API
  ([#988](https://github.com/open-telemetry/opentelemetry-dotnet/pull/988)
  [#1067](https://github.com/open-telemetry/opentelemetry-dotnet/pull/1067))
* Changed `BroadcastActivityProcessor` to `FanOutActivityProcessor`
  ([#1015](https://github.com/open-telemetry/opentelemetry-dotnet/pull/1015))
* Changed `TracerProviderBuilder` and `TracerProviderSdk` design to simply the
  flow and usage
  ([#1008](https://github.com/open-telemetry/opentelemetry-dotnet/pull/1008)
  [#1027](https://github.com/open-telemetry/opentelemetry-dotnet/pull/1027)
  [#1035](https://github.com/open-telemetry/opentelemetry-dotnet/pull/1035))
* Changed `AddActivitySource` to `AddSource` with params support
  ([#1036](https://github.com/open-telemetry/opentelemetry-dotnet/pull/1036))
* Modified Sampler implementation to match the spec
  ([#1037](https://github.com/open-telemetry/opentelemetry-dotnet/pull/1037))
* Refactored simple export and batch export APIs
  ([#1078](https://github.com/open-telemetry/opentelemetry-dotnet/pull/1078)
  [#1081](https://github.com/open-telemetry/opentelemetry-dotnet/pull/1081)
  [#1083](https://github.com/open-telemetry/opentelemetry-dotnet/pull/1083)
  [#1085](https://github.com/open-telemetry/opentelemetry-dotnet/pull/1085)
  [#1087](https://github.com/open-telemetry/opentelemetry-dotnet/pull/1087)
  [#1094](https://github.com/open-telemetry/opentelemetry-dotnet/pull/1094)
  [#1113](https://github.com/open-telemetry/opentelemetry-dotnet/pull/1113)
  [#1127](https://github.com/open-telemetry/opentelemetry-dotnet/pull/1127)
  [#1129](https://github.com/open-telemetry/opentelemetry-dotnet/pull/1129)
  [#1135](https://github.com/open-telemetry/opentelemetry-dotnet/pull/1135))
* Changed `MeterProviderBuilder` and `MeterProviderSdk` design to simply the
  flow and usage
  ([#1149](https://github.com/open-telemetry/opentelemetry-dotnet/pull/1149))
* Renamed `ParentOrElseSampler` to `ParentBasedSampler`
  ([#1173](https://github.com/open-telemetry/opentelemetry-dotnet/pull/1173))
* Renamed `ProbabilitySampler` to `TraceIdRatioBasedSampler`
  ([#1174](https://github.com/open-telemetry/opentelemetry-dotnet/pull/1174))

## 0.4.0-beta.2

Released 2020-07-24

* First beta release

## 0.3.0-beta

Released 2020-07-23

* Initial release<|MERGE_RESOLUTION|>--- conflicted
+++ resolved
@@ -9,15 +9,13 @@
 
 ## Unreleased
 
-<<<<<<< HEAD
 * Resource attributes can now take nullable primitive arrays
   ([1939](https://github.com/open-telemetry/opentelemetry-dotnet/pull/1939))
-=======
+
 * Use `AssemblyFileVersionAttribute` instead of `FileVersionInfo.GetVersionInfo`
   to get the SDK version attribute to ensure that it works when the assembly
   is not loaded directly from a file on disk
   ([#1908](https://github.com/open-telemetry/opentelemetry-dotnet/issues/1908))
->>>>>>> 9d533a46
 
 ## 1.1.0-beta1
 

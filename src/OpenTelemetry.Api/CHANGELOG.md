--- conflicted
+++ resolved
@@ -18,15 +18,9 @@
 * `Status.WithDescription` will now ignore the provided description if the
   `Status.StatusCode` is anything other than `ERROR`.
   ([#1655](https://github.com/open-telemetry/opentelemetry-dotnet/pull/1655))
-<<<<<<< HEAD
-=======
-* Metrics removed as it is not part 1.0.0 release. See issue
-  [#1501](https://github.com/open-telemetry/opentelemetry-dotnet/pull/1655)
-  for details on Metric release plans.
 * Relax System.Diagnostics.DiagnosticSource version requirement to allow
   versions >=5.0. Previously only versions up to 6.0 (excluding 6.0) was
   allowed.
->>>>>>> 91236f1c
 
 ## 1.0.0-rc1.1
 
